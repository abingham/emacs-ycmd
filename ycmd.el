;;; ycmd.el --- emacs bindings to the ycmd completion server -*- lexical-binding: t -*-
;;
;; Copyright (c) 2014 Austin Bingham
;;
;; Author: Austin Bingham <austin.bingham@gmail.com>
;; Version: 0.1
;; URL: https://github.com/abingham/emacs-ycmd
;; Package-Requires: ((emacs "24") (dash "1.2.0") (deferred "0.3.2") (popup "0.5.0"))
;;
;; This file is not part of GNU Emacs.
;;
;;; Commentary:
;;
;; Description:
;;
;; ycmd is a modular server that provides completion for C/C++/ObjC
;; and Python, among other languages. This module provides an emacs
;; client for that server.
;;
;; ycmd is a bit peculiar in a few ways. First, communication with the
;; server uses HMAC to authenticate HTTP messages. The server is
;; started with an HMAC secret that the client uses to generate hashes
;; of the content it sends. Second, the server gets this HMAC
;; information (as well as other configuration information) from a
;; file that the server deletes after reading. So when the code in
;; this module starts a server, it has to create a file containing the
;; secret code. Since the server deletes this file, this code has to
;; create a new one for each server it starts. Hopefully by knowing
;; this, you'll be able to make more sense of some of what you see
;; below.
;;
;; For more details, see the project page at
;; https://github.com/abingham/emacs-ycmd.
;;
;; Installation:
;;
<<<<<<< HEAD
=======
;; ycmd depends on the following packages:
;;
;;   dash
;;   deferred
;;   popup
;;   request
;;   request-deferred
;;
>>>>>>> 56484de3
;; Copy this file to to some location in your emacs load path. Then add
;; "(require 'ycmd)" to your emacs initialization (.emacs,
;; init.el, or something).
;;
;; Example config:
;;
;;   (require 'ycmd)
;;   (ycmd-setup)
;;
;; Basic usage:
;;
;; First you'll want to configure a few things. If you've got a global
;; ycmd config file, you can specify that with `ycmd-global-config':
;;
;;   (set-variable 'ycmd-global-config "/path/to/global_conf.py")
;;
;; Then you'll want to configure your "extra-config whitelist"
;; patterns. These patterns determine which extra-conf files will get
;; loaded automatically by ycmd. So, for example, if you want to make
;; sure that ycmd will automatically load all of the extra-conf files
;; underneath your "~/projects" directory, do this:
;;
;;   (set-variable 'ycmd-extra-conf-whitelist '("~/projects/*"))
;;
;; Now, the first time you open a file for which ycmd can perform
;; completions, a ycmd server will be automatically started.
;;
;; When ycmd encounters an extra-config that's not on the white list,
;; it checks `ycmd-extra-conf-handler' to determine what to do. By
;; default this is set to `ask', in which case the user is asked
;; whether to load the file or ignore it. You can also set it to
;; `load', which case all extra-confs are loaded (and you don't really
;; need to worry about `ycmd-extra-conf-whitelist'.) Or you can set
;; this to `ignore', in which case all extra-confs are automatically
;; ignored.
;;
;; Use `ycmd-get-completions' to get completions at some point in a
;; file. For example:
;;
;;   (ycmd-get-completions)
;;
;; You can use `ycmd-display-completions' to toy around with completion
;; interactively and see the shape of the structures in use.
;;
;;; License:
;;
;; Permission is hereby granted, free of charge, to any person
;; obtaining a copy of this software and associated documentation
;; files (the "Software"), to deal in the Software without
;; restriction, including without limitation the rights to use, copy,
;; modify, merge, publish, distribute, sublicense, and/or sell copies
;; of the Software, and to permit persons to whom the Software is
;; furnished to do so, subject to the following conditions:
;;
;; The above copyright notice and this permission notice shall be
;; included in all copies or substantial portions of the Software.
;;
;; THE SOFTWARE IS PROVIDED "AS IS", WITHOUT WARRANTY OF ANY KIND,
;; EXPRESS OR IMPLIED, INCLUDING BUT NOT LIMITED TO THE WARRANTIES OF
;; MERCHANTABILITY, FITNESS FOR A PARTICULAR PURPOSE AND
;; NONINFRINGEMENT. IN NO EVENT SHALL THE AUTHORS OR COPYRIGHT HOLDERS
;; BE LIABLE FOR ANY CLAIM, DAMAGES OR OTHER LIABILITY, WHETHER IN AN
;; ACTION OF CONTRACT, TORT OR OTHERWISE, ARISING FROM, OUT OF OR IN
;; CONNECTION WITH THE SOFTWARE OR THE USE OR OTHER DEALINGS IN THE
;; SOFTWARE.

;;; Code:

(require 'dash)
(require 'deferred)
(require 'hmac-def)
(require 'hmac-md5) ; provides encode-hex-string
(require 'json)
(require 'popup)
;; (require 'request)
;; (require 'request-deferred)
(require 'etags)

;; Allow loading of our bundled third-party modules
(add-to-list 'load-path (expand-file-name
                         "third-party"
                         (file-name-directory
                          (or load-file-name
                              (buffer-file-name)))))

(require 'ycmd-request)
(require 'ycmd-request-deferred)

(defgroup ycmd nil
  "a ycmd emacs client"
  :group 'tools
  :group 'programming)

(defcustom ycmd-global-config nil
  "Path to global extra conf file."
  :type '(string)
  :group 'ycmd)

(defcustom ycmd-extra-conf-whitelist nil
  "List of glob expressions which match extra configs to load as
  needed without confirmation."
  :type '(repeat string)
  :group 'ycmd)

(defcustom ycmd-extra-conf-handler 'ask
  "What to do when an un-whitelisted extra config is encountered.

Options are:

`load'
      Automatically load unknown extra confs.

`ignore'
     Ignore unknown extra confs and do not load them.

`ask'
     Ask the user for each unknown extra conf.
"
  :group 'ycmd
  :type '(set (const :tag "Load unknown extra confs" load)
	      (const :tag "Ignore unknown extra confs" ignore)
	      (const :tag "Ask the user" ask))
  :risky t)

(defcustom ycmd-host "127.0.0.1"
  "The host on which the ycmd server is running."
  :type '(string)
  :group 'ycmd)

; TODO: Figure out the best default value for this.
(defcustom ycmd-server-command '("python" "/path/to/ycmd/package/")
  "The ycmd server program command.

Note that the default value for this variable is intentionally
incorrect. You will almost certainly need to set it to match your
system installation.
"
  :type '(repeat string)
  :group 'ycmd)

(defcustom ycmd-server-args '("--log=debug"
                              "--keep_logfile"
                              "--idle_suicide_seconds=10800")
  "Extra arguments to pass to the ycmd server."
  :type '(repeat string)
  :group 'ycmd)

(defcustom ycmd-file-parse-result-hook '(ycmd-decorate-with-parse-results)
  "Functions to run with file-parse results.

The default value will decorate the parsed buffer. To disable
this decoration, set this to nil (or otherwise remove
ycmd-decorate-with-parse-results from it.)"
  :group 'ycmd
  :type 'hook
  :risky t)

(defcustom ycmd-idle-change-delay 0.5
  "Number of seconds to wait after buffer modification before
re-parsing the contents."
  :group 'ycmd
  :type '(number)
  :safe #'numberp)

(defcustom ycmd-keepalive-period 30
  "Number of seconds between keepalive messages."
  :group 'ycmd
  :type '(number))

(defcustom ycmd-parse-conditions '(save new-line mode-enabled)
  "When ycmd should reparse the buffer.

The variable is a list of events that may trigger parsing the
buffer for new completion:

`save'
      Set buffer-needs-parse flag after the buffer was saved.

`new-line'
      Set buffer-needs-parse flag immediately after a new
      line was inserted into the buffer.

`idle-change'
      Set buffer-needs-parse flag a short time after a
      buffer has changed.  (See `ycmd-idle-change-delay')

`mode-enabled'
      Set buffer-needs-parse flag after `ycmd-mode' has been
      enabled.

If nil, never set buffer-needs-parse flag.  For a manual reparse,
use `ycmd-parse-buffer'."
  :group 'ycmd
  :type '(set (const :tag "After the buffer was saved" save)
              (const :tag "After a new line was inserted" new-line)
              (const :tag "After a buffer was changed and idle" idle-change)
              (const :tag "After a `ycmd-mode' was enabled." mode-enabled))
  :safe #'listp)

(defcustom ycmd-force-semantic-completion nil
  "Whether to use always semantic completion."
  :group 'ycmd
  :type 'boolean)

(defun ycmd-open ()
  "Start a new ycmd server.

This kills any ycmd server already running (under ycmd.el's
control.) The newly started server will have a new HMAC secret."
  (interactive)

  (ycmd-close)

  (let ((hmac-secret (ycmd--generate-hmac-secret)))
    (ycmd--start-server hmac-secret)
    (setq ycmd--hmac-secret hmac-secret))

  (ycmd--start-keepalive-timer))

(defun ycmd-close ()
  "Shutdown any running ycmd server.

This does nothing if no server is running."
  (interactive)

  (unwind-protect
      (when (ycmd-running?)
	(delete-process ycmd--server-process)))

  (ycmd--kill-notification-timer))

(defun ycmd-running? ()
  "Tells you if a ycmd server is already running."
  (interactive)
  (if (get-process ycmd--server-process) 't nil))

(defun ycmd--keepalive ()
  "Sends an unspecified message to the server.

This is simply for keepalive functionality."
  (ycmd--request "/healthy" '() :type "GET"))

(defun ycmd-load-conf-file (filename)
  "Tell the ycmd server to load the configuration file FILENAME."
  (interactive
   (list
    (read-file-name "Filename: ")))
  (let ((filename (expand-file-name filename)))
    (ycmd--request
     "/load_extra_conf_file"
     `(("filepath" . ,filename)))))

(defun ycmd-display-completions ()
  "Get completions at the current point and display them in a buffer.

This is really a utility/debugging function for developers, but
it might be interesting for some users."
  (interactive)
  (deferred:$
    (ycmd-get-completions)
    (deferred:nextc it
      (lambda (completions)
        (pop-to-buffer "*ycmd-completions*")
        (erase-buffer)
        (insert (pp-to-string completions))))))

(defun ycmd-get-completions ()
  "Get completions for the current position from the ycmd server.

Returns a deferred object which yields the HTTP message
content. If completions are available, the structure looks like
this:

   ((completion_start_column . 6)
    (completions .
                 [((kind . \"FUNCTION\")
                   (extra_menu_info . \"long double\")
                   (detailed_info . \"long double acoshl( long double )\n\")
                   (insertion_text . \"acoshl\")
                   (menu_text . \"acoshl( long double )\"))
                   . . .]))

If ycmd can't do completion because it's busy parsing, the
structure looks like this:

  ((message . \"Still parsing file, no completions yet.\")
   (traceback . \"long traceback string\")
   (exception
    (TYPE . \"RuntimeError\")))

To see what the returned structure looks like, you can use
`ycmd-display-completions'."
  (when ycmd--notification-in-progress
    (message "Ycmd completion unavailable while parsing is in progress."))

  (when ycmd-mode
    (let ((content (append (ycmd--standard-content)
                           (when ycmd-force-semantic-completion
                             '(("force_semantic" . "true"))))))
      (ycmd--request
       "/completions"
       content
       :parser 'json-read))))

(defun ycmd-goto ()
  "Go to the definition or declaration (whichever is most
sensible) of the symbol at the current position."
  (interactive)
  (ycmd--goto "GoTo"))

(defun ycmd-goto-declaration ()
  "Go to the declaration of the symbol at the current position."
  (interactive)
  (ycmd--goto "GoToDeclaration"))

(defun ycmd-goto-definition ()
  "Go to the definition of the symbol at the current position."
  (interactive)
  (ycmd--goto "GoToDefinition"))

(defun ycmd-goto-implementation ()
  "Go to the implementation of the symbol at the current position."
  (interactive)
  (ycmd--goto "GoToImplementation"))

(defun ycmd-goto-imprecise ()
  "Fast implementation of Go To at the cost of precision,
useful in case compile-time is considerable."
  (interactive)
  (ycmd--goto "GoToImprecise"))

(defun ycmd--goto (type)
  "Implementation of GoTo according to the request type."
  (when ycmd-mode
    (let ((content (cons (list "command_arguments" type)
                         (ycmd--standard-content))))
      (deferred:$

        (ycmd--request
         "/run_completer_command"
         content
         :parser 'json-read)

        (deferred:nextc it
          (lambda (location)
            (when location
              (push-mark)
              (ring-insert find-tag-marker-ring (point-marker))
              (ycmd--goto-location location))))))))

(defun ycmd--goto-location (location)
  "Move cursor to LOCATION, a structure as returned from e.g. the
various GoTo commands."
  (find-file (assoc-default 'filepath location))
  (goto-char (ycmd--col-line-to-position
              (assoc-default 'column_num location)
              (assoc-default 'line_num location))))

(defun ycmd--col-line-to-position (col line)
  "Convert COL and LINE into a position in the current buffer.

COL and LINE are expected to be as returned from ycmd, e.g. from
notify-file-ready. Apparently COL can be 0 sometimes, in which
case this function returns 0.
"
  (if (= col 0)
      0
      (save-excursion
        (goto-line line)
        (forward-char (- col 1))
        (point))))

(define-button-type 'ycmd--error-button
  'face '(error bold underline)
  'button 't)

(define-button-type 'ycmd--warning-button
  'face '(warning bold underline)
  'button 't)

(defun ycmd--make-button (start end type message)
  "Make a button of type TYPE from START to STOP in the current buffer.

When clicked, this will popup MESSAGE."
  (make-text-button
   start end
   'type type
   'action (lambda (b) (popup-tip message))))

(defconst ycmd--file-ready-buttons
  '(("ERROR" . ycmd--error-button)
    ("WARNING" . ycmd--warning-button))
  "A mapping from parse 'kind' to button types.")

(defun ycmd--line-start-position (line)
  "Find position at the start of LINE."
  (save-excursion
    (goto-line line)
    (beginning-of-line)
    (point)))

(defun ycmd--line-end-position (line)
  "Find position at the end of LINE."
  (save-excursion
    (goto-line line)
    (end-of-line)
    (point)))

(defmacro ycmd--with-destructured-parse-result (result body)
  `(let* ((location_extent  (assoc-default 'location_extent ,result))
          (le_end           (assoc-default 'end location_extent))
          (end-line-num     (assoc-default 'line_num le_end))
          (end-column-num   (assoc-default 'column_num le_end))
          (end-filepath     (assoc-default 'filepath le_end))
          (le_start         (assoc-default 'start location_extent))
          (start-line-num   (assoc-default 'line_num le_start))
          (start-column-num (assoc-default 'column_num le_start))
          (start-filepath   (assoc-default 'filepath le_start))
          (location         (assoc-default 'location ,result))
          (line-num         (assoc-default 'line_num location))
          (column-num       (assoc-default 'column_num location))
          (filepath         (assoc-default 'filepath location))
          (kind             (assoc-default 'kind ,result))
          (text             (assoc-default 'text ,result))
          (ranges           (assoc-default 'ranges ,result)))
     ,body))

(defun ycmd--decorate-single-parse-result (r)
  "Decorates a buffer based on the contents of a single parse
result struct."
  (ycmd--with-destructured-parse-result r
   (--when-let (find-buffer-visiting filepath)
     (with-current-buffer it
       (let* ((start-pos (ycmd--line-start-position line-num))
              (end-pos (ycmd--line-end-position line-num))
              (btype (assoc-default kind ycmd--file-ready-buttons)))
         (when btype
           (with-silent-modifications
             (ycmd--make-button
              start-pos end-pos
              btype
              (concat kind ": " text)))))))))

(defun ycmd--display-error (msg)
  (message "ERROR: %s" msg))

(defun ycmd-decorate-with-parse-results (results)
  "Decorates a buffer using the results of a file-ready parse
list.

This is suitable as an entry in `ycmd-file-parse-result-hook`.
"
  (with-silent-modifications
    (set-text-properties (point-min) (point-max) nil))
  (mapcar 'ycmd--decorate-single-parse-result results)
  results)

(defun ycmd--display-single-file-parse-result (r)
  (ycmd--with-destructured-parse-result r
    (insert (format "%s:%s - %s - %s\n" filepath line-num kind text))))

(defun ycmd-display-file-parse-results (results)
  (let ((buffer "*ycmd-file-parse-results*"))
    (get-buffer-create buffer)
    (with-current-buffer buffer
      (erase-buffer)
      (mapcar 'ycmd--display-single-file-parse-result results))
    (display-buffer buffer)))

(defun ycmd-parse-buffer ()
  "Parse buffer."
  (interactive)
  (ycmd--conditional-parse))

(defun ycmd--handle-notify-exception (ex)
  "Handle a notify exception.

If EX is an exception of type `UnknownExtraConf', handle
configuration file according the value of
`ycmd-extra-conf-handler'."
  (when (string-equal (assoc-default 'TYPE ex) "UnknownExtraConf")
    (deferred:$
      (let ((conf-file (assoc-default 'extra_conf_file ex)))
        (cond ((not conf-file)
               (warn "No extra_conf_file included in UnknownExtraConf exception. Consider reporting this."))

              ((or (eq ycmd-extra-conf-handler 'load)
                   (and (eq ycmd-extra-conf-handler 'ask)
                        (y-or-n-p (format "Load YCMD extra conf %s?" conf-file))))
               (ycmd--request "/load_extra_conf_file"
                              `((filepath . ,conf-file))))

              (t
               (ycmd--request "/ignore_extra_conf_file"
                                `((filepath . ,conf-file))))))
      (ycmd-notify-file-ready-to-parse))))

(defun ycmd--handle-notify-response (results)
  "If RESULTS is a vector, the response is an acual parse result.
Otherwise the response is probably an exception."
  (if (vectorp results)
      (run-hook-with-args 'ycmd-file-parse-result-hook results)
    (--if-let (assoc-default 'exception results)
        (ycmd--handle-notify-exception it))))

(defun ycmd-notify-file-ready-to-parse ()
  "Send a notification to ycmd that the buffer is ready to be parsed.

Only one active notification is allowed per buffer, and this
function enforces that constraint.

The results of the notification are passed to all of the
functions in `ycmd-file-parse-result-hook'.
"
  (when (and ycmd-mode
             (not ycmd--notification-in-progress))
    (let ((content (cons '("event_name" . "FileReadyToParse")
                         (ycmd--standard-content)))
          (buff (current-buffer)))
      
      ;; Record that the buffer is being parsed
      (setq ycmd--notification-in-progress 't)
      
      (deferred:$
	;; try
	(deferred:$
	  ;; Make the request.
	  (ycmd--request "/event_notification"
			 content
			 :parser 'json-read)

	  (deferred:nextc it
	    (lambda (results)
	      (with-current-buffer buff
		(ycmd--handle-notify-response results)))))

	;; catch
	(deferred:error it
	  (lambda (err)
	    (message "Error sending notification request: %s" err)))

	;; finally. As I understand is, this should always be
	;; executed.
	(deferred:nextc it
	  (lambda ()
	    (with-current-buffer buff
	      (setq ycmd--notification-in-progress nil))))))))

(defun ycmd-display-raw-file-parse-results ()
  "Request file-parse results and display them in a buffer in raw form.

This is primarily a debug/developer tool."
  (interactive)
  (deferred:$
    (ycmd-notify-file-ready-to-parse)
    (deferred:nextc it
      (lambda (content)
        (pop-to-buffer "*ycmd-file-ready*")
        (erase-buffer)
        (insert (pp-to-string content))))))

(defvar ycmd--server-actual-port 0
  "The actual port being used by the ycmd server. This is set
  based on the output from the server itself.")

(defvar ycmd--hmac-secret nil
  "This is populated with the hmac secret of the current
  connection. Users should never need to modify this, hence the
  defconst. It is not, however, treated as a constant by this
  code. This value gets set in ycmd-open.")

(defconst ycmd--server-process "ycmd-server"
  "The emacs name of the server process. This is used by
  functions like start-process, get-process, and delete-process.")

(defvar-local ycmd--notification-timer nil
  "Timer for notifying ycmd server to do work, e.g. parsing files.")

(defvar ycmd--keepalive-timer nil
  "Timer for sending keepalive messages to the server.")

(defvar-local ycmd--notification-in-progress nil
  "Indicates if the current buffer has an active notify/parse in progress.")

(defconst ycmd--file-type-map
  '((c++-mode . ("cpp"))
    (c-mode . ("cpp"))
    (caml-mode . ("ocaml"))
    (d-mode . ("d"))
    (erlang-mode . ("erlang"))
    (go-mode . ("go"))
    (js-mode . ("javascript"))
    (js2-mode . ("javascript"))
    (lua-mode . ("lua"))
    (objc-mode . ("objc"))
    (perl-mode . ("perl"))
    (php-mode . ("php"))
    (python-mode . ("python"))
    (ruby-mode . ("ruby"))
    (scala-mode . ("scala"))
    (tuareg-mode . ("ocaml")))
  "Mapping from major modes to ycmd file-type strings. Used to
  determine a) which major modes we support and b) how to
  describe them to ycmd.")

(defconst ycmd--server-buffer-name "*ycmd-server*"
  "Name of the ycmd server buffer.")

(defun ycmd--major-mode-to-file-types (mode)
  "Map a major mode to a list of file-types suitable for ycmd. If
there is no established mapping, return nil."
  (cdr (assoc mode ycmd--file-type-map)))

(defun ycmd--kill-notification-timer ()
  (when ycmd--notification-timer
    (cancel-timer ycmd--notification-timer)
    (setq ycmd--notification-timer nil)))

(defun ycmd--start-keepalive-timer ()
  "Kill any existing keepalive timer and start a new one."
  (ycmd--kill-keepalive-timer)
  (setq ycmd--keepalive-timer
        (run-with-timer
         ycmd-keepalive-period
         ycmd-keepalive-period
         (lambda () (ycmd--keepalive)))))

(defun ycmd--kill-keepalive-timer ()
  (when ycmd--keepalive-timer
    (cancel-timer ycmd--keepalive-timer)
    (setq ycmd--keepalive-timer nil)))

(defun ycmd--generate-hmac-secret ()
  "Generate a new, random 16-byte HMAC secret key."
  (let ((result '()))
    (dotimes (x 16 result)
      (setq result (cons (byte-to-string (random 256)) result)))
    (apply 'concat result)))

(defun ycmd--json-encode (obj)
  "A version of json-encode that uses {} instead of null for nil
values. This produces output for empty alists that ycmd expects."
  (cl-flet ((json-encode-keyword (k) (cond ((eq k t)          "true")
                                           ((eq k json-false) "false")
                                           ((eq k json-null)  "{}"))))
    (json-encode obj)))

;; This defines 'ycmd--hmac-function which we use to combine an HMAC
;; key and message contents.
(define-hmac-function ycmd--hmac-function
  (lambda (x) (secure-hash 'sha256 x nil nil 1))
  64 64)

(defun ycmd--options-contents (hmac-secret)
  "Return a struct which can be JSON encoded into a file to
create a ycmd options file.

When we start a new ycmd server, it needs an options file. It
reads this file and then deletes it since it contains a secret
key. So we need to generate a new options file for each ycmd
instance. This function effectively produces the contents of that
file."
  (let ((hmac-secret (base64-encode-string hmac-secret))
        (global-config (or ycmd-global-config ""))
        (extra-conf-whitelist (or ycmd-extra-conf-whitelist [])))
    `((filetype_blacklist (vimwiki . 1) (mail . 1) (qf . 1) (tagbar . 1) (unite . 1) (infolog . 1) (notes . 1) (text . 1) (pandoc . 1) (markdown . 1))
      (auto_start_csharp_server . 1)
      (filetype_whitelist (* . 1))
      (csharp_server_port . 2000)
      (seed_identifiers_with_syntax . 0)
      (auto_stop_csharp_server . 1)
      (max_diagnostics_to_display . 30)
      (min_num_identifier_candidate_chars . 0)
      (use_ultisnips_completer . 1)
      (complete_in_strings . 1)
      (complete_in_comments . 0)
      (confirm_extra_conf . 1)
      (server_keep_logfiles . 1)
      (global_ycm_extra_conf . ,global-config)
      (extra_conf_globlist . ,extra-conf-whitelist)
      (hmac_secret . ,hmac-secret)
      (collect_identifiers_from_tags_files . 0)
      (filetype_specific_completion_to_disable (gitcommit . 1))
      (collect_identifiers_from_comments_and_strings . 0)
      (min_num_of_chars_for_completion . 2)
      (filepath_completion_use_working_dir . 0)
      (semantic_triggers . ())
      (auto_trigger . 1))))

(defun ycmd--create-options-file (hmac-secret)
  "This creates a new options file for a ycmd server.

This creates a new tempfile and fills it with options. Returns
the name of the newly created file."
  (let ((options-file (make-temp-file "ycmd-options"))
        (options (ycmd--options-contents hmac-secret)))
    (with-temp-file options-file
      (insert (ycmd--json-encode options)))
    options-file))

(defun ycmd--start-server (hmac-secret)
  "This starts a new server using HMAC-SECRET as its HMAC secret."
  (let ((proc-buff (get-buffer-create ycmd--server-buffer-name)))
    (with-current-buffer proc-buff
      (erase-buffer)

      (let* ((options-file (ycmd--create-options-file hmac-secret))
             (server-command ycmd-server-command)
             (args (apply 'list (concat "--options_file=" options-file) ycmd-server-args))
             (server-program+args (append server-command args))
             (proc (apply #'start-process ycmd--server-process proc-buff server-program+args))
             (cont 1))
        (while cont
          (set-process-query-on-exit-flag proc nil)
          (accept-process-output proc 0 100 t)
          (let ((proc-output (with-current-buffer proc-buff
                               (buffer-string))))
            (cond
             ((string-match "^serving on http://.*:\\\([0-9]+\\\)$" proc-output)
              (progn
                (set-variable 'ycmd--server-actual-port
                              (string-to-number (match-string 1 proc-output)))
                (setq cont nil)))
             (t
              (incf cont)
              (when (< 3000 cont) ; timeout after 3 seconds
                (error "Server timeout."))))))))))

(defun ycmd--standard-content (&optional buffer)
  "Generate the 'standard' content for ycmd posts.

This extracts a bunch of information from BUFFER. If BUFFER is
nil, this uses the current buffer.
"
  (with-current-buffer (or buffer (current-buffer))
    (let* ((column-num (+ 1 (save-excursion (goto-char (point)) (current-column))))
           (line-num (line-number-at-pos (point)))
           (full-path (buffer-file-name))
           (file-contents (buffer-substring-no-properties (point-min) (point-max)))
           (file-types (ycmd--major-mode-to-file-types major-mode)))
      `(("file_data" .
         ((,full-path . (("contents" . ,file-contents)
                         ("filetypes" . ,file-types)))))
        ("filepath" . ,full-path)
        ("line_num" . ,line-num)
        ("column_num" . ,column-num)))))

(defvar ycmd--log-enabled nil
  "Whether http content should be logged. This is useful for
  debugging.")

(defun ycmd--log-content (header content)
  (when ycmd--log-enabled
    (let ((buffer (get-buffer-create "*ycmd-content-log*")))
      (with-current-buffer buffer
        (save-excursion
          (goto-char (point-max))
          (insert (format "\n%s\n\n" header))
          (insert (pp-to-string content)))))))

(defun* ycmd--request (location
                       content
                       &key (parser 'buffer-string) (type "POST"))
  "Send an asynchronous HTTP request to the ycmd server.

This starts the server if necessary.

Returns a deferred object which resolves to the content of the
response message.

LOCATION specifies the location portion of the URL. For example,
if LOCATION is '/feed_llama', the request URL is
'http://host:port/feed_llama'.

CONTENT will be JSON-encoded and sent over at the content of the
HTTP message.

PARSER specifies the function that will be used to parse the
response to the message. Typical values are buffer-string and
json-read. This function will be passed an the completely
unmodified contents of the response (i.e. not JSON-decoded or
anything like that.)
"
  (unless (ycmd-running?) (ycmd-open))

  (lexical-let* ((ycmd-request-backend 'url-retrieve)
                 (content (json-encode content))
                 (hmac (ycmd--hmac-function content ycmd--hmac-secret))
                 (hex-hmac (encode-hex-string hmac))
                 (encoded-hex-hmac (base64-encode-string hex-hmac 't)))
    (ycmd--log-content "HTTP REQUEST CONTENT" content)

    (deferred:$

     (ycmd-request-deferred
      (format "http://%s:%s%s" ycmd-host ycmd--server-actual-port location)
      :headers `(("Content-Type" . "application/json")
                 ("X-Ycm-Hmac" . ,encoded-hex-hmac))
      :parser parser
      :data content
      :type type)

     (deferred:nextc it
       (lambda (req)
         (let ((content (ycmd-request-response-data req)))
           (ycmd--log-content "HTTP RESPONSE CONTENT" content)
           content))))))

(defun ycmd--conditional-parse (&optional condition)
  "Reparse the buffer if CONDITION is in `ycmd-parse-conditions'
or is nil."
  (when (and ycmd-mode
             (or (not condition)
                 (memq condition ycmd-parse-conditions)))
    (ycmd-notify-file-ready-to-parse)))

(defun ycmd--on-save ()
  "Function to run when the buffer has been saved."
  (ycmd--conditional-parse 'save))

(defun ycmd--on-idle-change ()
  "Function to run on idle-change."
  (ycmd--kill-notification-timer)
  (ycmd--conditional-parse 'idle-change))

(defun ycmd--on-change (beg end _len)
  "Function to run when a buffer change between BEG and END."
  (save-match-data
    (when (and ycmd-mode (not (eq beg end)))
      (ycmd--kill-notification-timer)
      (if (string-match-p "\n" (buffer-substring beg end))
          (ycmd--conditional-parse 'new-line)
        (setq ycmd--notification-timer
              (run-at-time ycmd-idle-change-delay nil
                           #'ycmd--on-idle-change))))))

(defconst ycmd-hooks-alist
  '((after-save-hook        . ycmd--on-save)
    (after-change-functions . ycmd--on-change))
  "Hooks which ycmd hooks in.")

(add-hook 'kill-emacs-hook 'ycmd-close)

(defvar ycmd-mode-map
  (let ((map (make-sparse-keymap)))
    (define-key map (kbd "C-c Y p") 'ycmd-parse-buffer)
    (define-key map (kbd "C-c Y o") 'ycmd-open)
    (define-key map (kbd "C-c Y c") 'ycmd-close)
    (define-key map (kbd "C-c Y .") 'ycmd-goto)
    (define-key map (kbd "C-c Y f") 'ycmd-goto-definition)
    (define-key map (kbd "C-c Y d") 'ycmd-goto-declaration)
    (define-key map (kbd "C-c Y i") 'ycmd-goto-implementation)
    (define-key map (kbd "C-c Y I") 'ycmd-goto-imprecise)
    map)
  "Keymap for `ycmd-mode'.")

;;;###autoload
(define-minor-mode ycmd-mode
  "Minor mode for interaction with the ycmd completion server.

When called interactively, toggle `ycmd-mode'.  With prefix ARG,
enable `ycmd-mode' if ARG is positive, otherwise disable it.

When called from Lisp, enable `ycmd-mode' if ARG is omitted,
nil or positive.  If ARG is `toggle', toggle `ycmd-mode'.
Otherwise behave as if called interactively.

\\{ycmd-mode-map}"
  :init-value nil
  :keymap ycmd-mode-map
  :lighter " ycmd"
  :group 'ycmd
  :require 'ycmd
  :after-hook (ycmd--conditional-parse 'mode-enabled)
  (cond
   (ycmd-mode
    (dolist (hook ycmd-hooks-alist)
      (add-hook (car hook) (cdr hook) nil 'local)))
   (t
    (dolist (hook ycmd-hooks-alist)
      (remove-hook (car hook) (cdr hook) 'local)))))

;;;###autoload
(defun ycmd-setup ()
  "Setup `ycmd-mode'.

Hook `ycmd-mode' into modes in `ycmd--file-type-map'."
  (interactive)
  (dolist (it ycmd--file-type-map)
    (add-hook (intern (format "%s-hook" (symbol-name (car it)))) 'ycmd-mode)))

(provide 'ycmd)

;;; ycmd.el ends here<|MERGE_RESOLUTION|>--- conflicted
+++ resolved
@@ -34,17 +34,6 @@
 ;;
 ;; Installation:
 ;;
-<<<<<<< HEAD
-=======
-;; ycmd depends on the following packages:
-;;
-;;   dash
-;;   deferred
-;;   popup
-;;   request
-;;   request-deferred
-;;
->>>>>>> 56484de3
 ;; Copy this file to to some location in your emacs load path. Then add
 ;; "(require 'ycmd)" to your emacs initialization (.emacs,
 ;; init.el, or something).
