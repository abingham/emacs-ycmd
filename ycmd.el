;;; ycmd.el --- emacs bindings to the ycmd completion server -*- lexical-binding: t -*-
;;
;; Copyright (c) 2014 Austin Bingham
;;
;; Author: Austin Bingham <austin.bingham@gmail.com>
;; Version: 0.1
;; URL: https://github.com/abingham/emacs-ycmd
;; Package-Requires: ((emacs "24") (anaphora "1.0.0") (deferred "0.3.2") (popup "0.5.0"))
;;
;; This file is not part of GNU Emacs.
;;
;;; Commentary:
;;
;; Description:
;;
;; ycmd is a modular server that provides completion for C/C++/ObjC
;; and Python, among other languages. This module provides an emacs
;; client for that server.
;;
;; ycmd is a bit peculiar in a few ways. First, communication with the
;; server uses HMAC to authenticate HTTP messages. The server is
;; started with an HMAC secret that the client uses to generate hashes
;; of the content it sends. Second, the server gets this HMAC
;; information (as well as other configuration information) from a
;; file that the server deletes after reading. So when the code in
;; this module starts a server, it has to create a file containing the
;; secret code. Since the server deletes this file, this code has to
;; create a new one for each server it starts. Hopefully by knowing
;; this, you'll be able to make more sense of some of what you see
;; below.
;;
;; For more details, see the project page at
;; https://github.com/abingham/emacs-ycmd.
;;
;; Installation:
;;
;; ycmd depends on the following packages:
;;
;;   anaphora
;;   deferred
;;   popup
;;   request
;;   request-deferred
;;
;; Copy this file to to some location in your emacs load path. Then add
;; "(require 'ycmd)" to your emacs initialization (.emacs,
;; init.el, or something).
;;
;; Example config:
;;
;;   (require 'ycmd)
;;   (ycmd-setup)
;;
;; Basic usage:
;;
;; First you'll want to configure a few things. If you've got a global
;; ycmd config file, you can specify that with `ycmd-global-config':
;;
;;   (set-variable 'ycmd-global-config "/path/to/global_conf.py")
;;
;; Then you'll want to configure your "extra-config whitelist"
;; patterns. These patterns determine which extra-conf files will get
;; loaded automatically by ycmd. So, for example, if you want to make
;; sure that ycmd will automatically load all of the extra-conf files
;; underneath your "~/projects" directory, do this:
;;
;;   (set-variable 'ycmd-extra-conf-whitelist '("~/projects/*"))
;;
;; Now, the first time you open a file for which ycmd can perform
;; completions, a ycmd server will be automatically started.
;;
;; When ycmd encounters an extra-config that's not on the white list,
;; it checks `ycmd-extra-conf-handler' to determine what to do. By
;; default this is set to `ask', in which case the user is asked
;; whether to load the file or ignore it. You can also set it to
;; `load', which case all extra-confs are loaded (and you don't really
;; need to worry about `ycmd-extra-conf-whitelist'.) Or you can set
;; this to `ignore', in which case all extra-confs are automatically
;; ignored.
;;
;; Use `ycmd-get-completions' to get completions at some point in a
;; file. For example:
;;
;;   (ycmd-get-completions)
;;
;; You can use `ycmd-display-completions' to toy around with completion
;; interactively and see the shape of the structures in use.
;;
;;; License:
;;
;; Permission is hereby granted, free of charge, to any person
;; obtaining a copy of this software and associated documentation
;; files (the "Software"), to deal in the Software without
;; restriction, including without limitation the rights to use, copy,
;; modify, merge, publish, distribute, sublicense, and/or sell copies
;; of the Software, and to permit persons to whom the Software is
;; furnished to do so, subject to the following conditions:
;;
;; The above copyright notice and this permission notice shall be
;; included in all copies or substantial portions of the Software.
;;
;; THE SOFTWARE IS PROVIDED "AS IS", WITHOUT WARRANTY OF ANY KIND,
;; EXPRESS OR IMPLIED, INCLUDING BUT NOT LIMITED TO THE WARRANTIES OF
;; MERCHANTABILITY, FITNESS FOR A PARTICULAR PURPOSE AND
;; NONINFRINGEMENT. IN NO EVENT SHALL THE AUTHORS OR COPYRIGHT HOLDERS
;; BE LIABLE FOR ANY CLAIM, DAMAGES OR OTHER LIABILITY, WHETHER IN AN
;; ACTION OF CONTRACT, TORT OR OTHERWISE, ARISING FROM, OUT OF OR IN
;; CONNECTION WITH THE SOFTWARE OR THE USE OR OTHER DEALINGS IN THE
;; SOFTWARE.

;;; Code:

(require 'anaphora)
(require 'deferred)
(require 'hmac-def)
(require 'hmac-md5) ; provides encode-hex-string
(require 'json)
(require 'popup)
;; (require 'request)
;; (require 'request-deferred)
(require 'etags)

;; Allow loading of our bundled third-party modules
(add-to-list 'load-path (expand-file-name
                         "third-party"
                         (file-name-directory
                          (or load-file-name
                              (buffer-file-name)))))

(require 'ycmd-request)
(require 'ycmd-request-deferred)

(defgroup ycmd nil
  "a ycmd emacs client"
  :group 'tools
  :group 'programming)

(defcustom ycmd-global-config nil
  "Path to global extra conf file."
  :type '(string)
  :group 'ycmd)

(defcustom ycmd-extra-conf-whitelist nil
  "List of glob expressions which match extra configs to load as
  needed without confirmation."
  :type '(repeat string)
  :group 'ycmd)

(defcustom ycmd-extra-conf-handler 'ask
  "What to do when an un-whitelisted extra config is encountered.

Options are:

`load'
      Automatically load unknown extra confs.

`ignore'
     Ignore unknown extra confs and do not load them.

`ask'
     Ask the user for each unknown extra conf.
"
  :group 'ycmd
  :type '(set (const :tag "Load unknown extra confs" load)
	      (const :tag "Ignore unknown extra confs" ignore)
	      (const :tag "Ask the user" ask))
  :risky t)

(defcustom ycmd-host "127.0.0.1"
  "The host on which the ycmd server is running."
  :type '(string)
  :group 'ycmd)

; TODO: Figure out the best default value for this.
(defcustom ycmd-server-command '("python" "/path/to/ycmd/package/")
  "The ycmd server program command.

Note that the default value for this variable is intentionally
incorrect. You will almost certainly need to set it to match your
system installation.
"
  :type '(repeat string)
  :group 'ycmd)

(defcustom ycmd-server-args '("--log=debug"
                              "--keep_logfile"
                              "--idle_suicide_seconds=10800")
  "Extra arguments to pass to the ycmd server."
  :type '(repeat string)
  :group 'ycmd)

(defcustom ycmd-file-parse-result-hook '(ycmd-decorate-with-parse-results)
  "Functions to run with file-parse results.

The default value will decorate the parsed buffer. To disable
this decoration, set this to nil (or otherwise remove
ycmd-decorate-with-parse-results from it.)"
  :group 'ycmd
  :type 'hook
  :risky t)

(defcustom ycmd-idle-change-delay 0.5
  "Number of seconds to wait after buffer modification before
re-parsing the contents."
  :group 'ycmd
  :type '(number)
  :safe #'numberp)

(defcustom ycmd-keepalive-period 30
  "Number of seconds between keepalive messages."
  :group 'ycmd
  :type '(number))

(defcustom ycmd-parse-conditions '(save new-line mode-enabled)
  "When ycmd should reparse the buffer.

The variable is a list of events that may trigger parsing the
buffer for new completion:

`save'
      Set buffer-needs-parse flag after the buffer was saved.

`new-line'
      Set buffer-needs-parse flag immediately after a new
      line was inserted into the buffer.

`idle-change'
      Set buffer-needs-parse flag a short time after a
      buffer has changed.  (See `ycmd-idle-change-delay')

`mode-enabled'
      Set buffer-needs-parse flag after `ycmd-mode' has been
      enabled.

If nil, never set buffer-needs-parse flag.  For a manual reparse,
use `ycmd-parse-buffer'."
  :group 'ycmd
  :type '(set (const :tag "After the buffer was saved" save)
              (const :tag "After a new line was inserted" new-line)
              (const :tag "After a buffer was changed and idle" idle-change)
              (const :tag "After a `ycmd-mode' was enabled." mode-enabled))
  :safe #'listp)

(defcustom ycmd-force-semantic-completion nil
  "Whether to use always semantic completion."
  :group 'ycmd
  :type 'boolean)

(defun ycmd-open ()
  "Start a new ycmd server.

This kills any ycmd server already running (under ycmd.el's
control.) The newly started server will have a new HMAC secret."
  (interactive)

  (ycmd-close)

  (let ((hmac-secret (ycmd--generate-hmac-secret)))
    (ycmd--start-server hmac-secret)
    (setq ycmd--hmac-secret hmac-secret))

  (ycmd--start-keepalive-timer))

(defun ycmd-close ()
  "Shutdown any running ycmd server.

This does nothing if no server is running."
  (interactive)

  (unwind-protect
      (when (ycmd-running?)
	(delete-process ycmd--server-process)))

  (ycmd--kill-notification-timer))

(defun ycmd-running? ()
  "Tells you if a ycmd server is already running."
  (interactive)
  (if (get-process ycmd--server-process) 't nil))

(defun ycmd--keepalive ()
  "Sends an unspecified message to the server.

This is simply for keepalive functionality."
  (ycmd--request "/healthy" '() :type "GET"))

(defun ycmd-load-conf-file (filename)
  "Tell the ycmd server to load the configuration file FILENAME."
  (interactive
   (list
    (read-file-name "Filename: ")))
  (let ((filename (expand-file-name filename)))
    (ycmd--request
     "/load_extra_conf_file"
     `(("filepath" . ,filename)))))

(defun ycmd-display-completions ()
  "Get completions at the current point and display them in a buffer.

This is really a utility/debugging function for developers, but
it might be interesting for some users."
  (interactive)
  (deferred:$
    (ycmd-get-completions)
    (deferred:nextc it
      (lambda (completions)
        (pop-to-buffer "*ycmd-completions*")
        (erase-buffer)
        (insert (pp-to-string completions))))))

(defun ycmd-get-completions ()
  "Get completions for the current position from the ycmd server.

Returns a deferred object which yields the HTTP message
content. If completions are available, the structure looks like
this:

   ((completion_start_column . 6)
    (completions .
                 [((kind . \"FUNCTION\")
                   (extra_menu_info . \"long double\")
                   (detailed_info . \"long double acoshl( long double )\n\")
                   (insertion_text . \"acoshl\")
                   (menu_text . \"acoshl( long double )\"))
                   . . .]))

If ycmd can't do completion because it's busy parsing, the
structure looks like this:

  ((message . \"Still parsing file, no completions yet.\")
   (traceback . \"long traceback string\")
   (exception
    (TYPE . \"RuntimeError\")))

To see what the returned structure looks like, you can use
`ycmd-display-completions'."
<<<<<<< HEAD
  (when ycmd--notification-in-progress
    (message "Ycmd completion unavailable while parsing is in progress."))
  
  (when (ycmd--major-mode-to-file-types major-mode)
=======
  (when ycmd-mode
>>>>>>> e665a59f
    (let ((content (append (ycmd--standard-content)
                           (when ycmd-force-semantic-completion
                             '(("force_semantic" . "true"))))))
      (ycmd--request
       "/completions"
       content
       :parser 'json-read))))

(defun ycmd-goto ()
  "Go to the definition or declaration (whichever is most
sensible) of the symbol at the current position."
  (interactive)
  (ycmd--goto "GoTo"))

(defun ycmd-goto-declaration ()
  "Go to the declaration of the symbol at the current position."
  (interactive)
  (ycmd--goto "GoToDeclaration"))

(defun ycmd-goto-definition ()
  "Go to the definition of the symbol at the current position."
  (interactive)
  (ycmd--goto "GoToDefinition"))

(defun ycmd-goto-implementation ()
  "Go to the implementation of the symbol at the current position."
  (interactive)
  (ycmd--goto "GoToImplementation"))

(defun ycmd-goto-imprecise ()
  "Fast implementation of Go To at the cost of precision,
useful in case compile-time is considerable."
  (interactive)
  (ycmd--goto "GoToImprecise"))

(defun ycmd--goto (type)
  "Implementation of GoTo according to the request type."
  (when ycmd-mode
    (let ((content (cons (list "command_arguments" type)
                         (ycmd--standard-content))))
      (deferred:$

        (ycmd--request
         "/run_completer_command"
         content
         :parser 'json-read)

        (deferred:nextc it
          (lambda (location)
            (when location
              (push-mark)
              (ring-insert find-tag-marker-ring (point-marker))
              (ycmd--goto-location location))))))))

(defun ycmd--goto-location (location)
  "Move cursor to LOCATION, a structure as returned from e.g. the
various GoTo commands."
  (find-file (assoc-default 'filepath location))
  (goto-char (ycmd--col-line-to-position
              (assoc-default 'column_num location)
              (assoc-default 'line_num location))))

(defun ycmd--col-line-to-position (col line)
  "Convert COL and LINE into a position in the current buffer.

COL and LINE are expected to be as returned from ycmd, e.g. from
notify-file-ready. Apparently COL can be 0 sometimes, in which
case this function returns 0.
"
  (if (= col 0)
      0
      (save-excursion
        (goto-line line)
        (forward-char (- col 1))
        (point))))

(define-button-type 'ycmd--error-button
  'face '(error bold underline)
  'button 't)

(define-button-type 'ycmd--warning-button
  'face '(warning bold underline)
  'button 't)

(defun ycmd--make-button (start end type message)
  "Make a button of type TYPE from START to STOP in the current buffer.

When clicked, this will popup MESSAGE."
  (make-text-button
   start end
   'type type
   'action (lambda (b) (popup-tip message))))

(defconst ycmd--file-ready-buttons
  '(("ERROR" . ycmd--error-button)
    ("WARNING" . ycmd--warning-button))
  "A mapping from parse 'kind' to button types.")

(defun ycmd--line-start-position (line)
  "Find position at the start of LINE."
  (save-excursion
    (goto-line line)
    (beginning-of-line)
    (point)))

(defun ycmd--line-end-position (line)
  "Find position at the end of LINE."
  (save-excursion
    (goto-line line)
    (end-of-line)
    (point)))

(defmacro ycmd--with-destructured-parse-result (result body)
  `(let* ((location_extent  (assoc-default 'location_extent ,result))
          (le_end           (assoc-default 'end location_extent))
          (end-line-num     (assoc-default 'line_num le_end))
          (end-column-num   (assoc-default 'column_num le_end))
          (end-filepath     (assoc-default 'filepath le_end))
          (le_start         (assoc-default 'start location_extent))
          (start-line-num   (assoc-default 'line_num le_start))
          (start-column-num (assoc-default 'column_num le_start))
          (start-filepath   (assoc-default 'filepath le_start))
          (location         (assoc-default 'location ,result))
          (line-num         (assoc-default 'line_num location))
          (column-num       (assoc-default 'column_num location))
          (filepath         (assoc-default 'filepath location))
          (kind             (assoc-default 'kind ,result))
          (text             (assoc-default 'text ,result))
          (ranges           (assoc-default 'ranges ,result)))
     ,body))

(defun ycmd--decorate-single-parse-result (r)
  "Decorates a buffer based on the contents of a single parse
result struct."
  (ycmd--with-destructured-parse-result r
   (awhen (find-buffer-visiting filepath)
     (with-current-buffer it
       (let* ((start-pos (ycmd--line-start-position line-num))
              (end-pos (ycmd--line-end-position line-num))
              (btype (assoc-default kind ycmd--file-ready-buttons)))
         (when btype
           (with-silent-modifications
             (ycmd--make-button
              start-pos end-pos
              btype
              (concat kind ": " text)))))))))

(defun ycmd--display-error (msg)
  (message "ERROR: %s" msg))

(defun ycmd-decorate-with-parse-results (results)
  "Decorates a buffer using the results of a file-ready parse
list.

This is suitable as an entry in `ycmd-file-parse-result-hook`.
"
  (with-silent-modifications
    (set-text-properties (point-min) (point-max) nil))
  (mapcar 'ycmd--decorate-single-parse-result results)
  results)

(defun ycmd--display-single-file-parse-result (r)
  (ycmd--with-destructured-parse-result r
    (insert (format "%s:%s - %s - %s\n" filepath line-num kind text))))

(defun ycmd-display-file-parse-results (results)
  (let ((buffer "*ycmd-file-parse-results*"))
    (get-buffer-create buffer)
    (with-current-buffer buffer
      (erase-buffer)
      (mapcar 'ycmd--display-single-file-parse-result results))
    (display-buffer buffer)))

(defun ycmd-parse-buffer ()
  "Parse buffer."
  (interactive)
  (ycmd--conditional-parse))

(defun ycmd--handle-notify-exception (ex)
  "Handle a notify exception.

If EX is an exception of type `UnknownExtraConf', handle
configuration file according the value of
`ycmd-extra-conf-handler'."
  (when (string-equal (assoc-default 'TYPE ex) "UnknownExtraConf")
    (deferred:$
      (let ((conf-file (assoc-default 'extra_conf_file ex)))
        (cond ((not conf-file)
               (warn "No extra_conf_file included in UnknownExtraConf exception. Consider reporting this."))

              ((or (eq ycmd-extra-conf-handler 'load)
                   (and (eq ycmd-extra-conf-handler 'ask)
                        (y-or-n-p (format "Load YCMD extra conf %s?" conf-file))))
               (ycmd--request "/load_extra_conf_file"
                              `((filepath . ,conf-file))))

              (t
               (ycmd--request "/ignore_extra_conf_file"
                                `((filepath . ,conf-file))))))
      (ycmd-notify-file-ready-to-parse))))

(defun ycmd--handle-notify-response (results)
  "If RESULTS is a vector, the response is an acual parse result.
Otherwise the response is probably an exception."
  (if (vectorp results)
      (run-hook-with-args 'ycmd-file-parse-result-hook results)
    (aif (assoc-default 'exception results)
        (ycmd--handle-notify-exception it))))

(defun ycmd-notify-file-ready-to-parse ()
  "Send a notification to ycmd that the buffer is ready to be parsed.

Only one active notification is allowed per buffer, and this
function enforces that constraint.

The results of the notification are passed to all of the
functions in `ycmd-file-parse-result-hook'.
"
  (when (and ycmd-mode
             (not ycmd--notification-in-progress))
    (let ((content (cons '("event_name" . "FileReadyToParse")
                         (ycmd--standard-content)))
          (buff (current-buffer)))
      
      ;; Record that the buffer is being parsed
      (setq ycmd--notification-in-progress 't)
      
      (deferred:$
	;; try
	(deferred:$
	  ;; Make the request.
	  (ycmd--request "/event_notification"
			 content
			 :parser 'json-read)

	  (deferred:nextc it
	    (lambda (results)
	      (with-current-buffer buff
		(ycmd--handle-notify-response results)))))

	;; catch
	(deferred:error it
	  (lambda (err)
	    (message "Error sending notification request: %s" err)))

	;; finally. As I understand is, this should always be
	;; executed.
	(deferred:nextc it
	  (lambda ()
	    (with-current-buffer buff
	      (setq ycmd--notification-in-progress nil))))))))

(defun ycmd-display-raw-file-parse-results ()
  "Request file-parse results and display them in a buffer in raw form.

This is primarily a debug/developer tool."
  (interactive)
  (deferred:$
    (ycmd-notify-file-ready-to-parse)
    (deferred:nextc it
      (lambda (content)
        (pop-to-buffer "*ycmd-file-ready*")
        (erase-buffer)
        (insert (pp-to-string content))))))

(defvar ycmd--server-actual-port 0
  "The actual port being used by the ycmd server. This is set
  based on the output from the server itself.")

(defvar ycmd--hmac-secret nil
  "This is populated with the hmac secret of the current
  connection. Users should never need to modify this, hence the
  defconst. It is not, however, treated as a constant by this
  code. This value gets set in ycmd-open.")

(defconst ycmd--server-process "ycmd-server"
  "The emacs name of the server process. This is used by
  functions like start-process, get-process, and delete-process.")

(defvar-local ycmd--notification-timer nil
  "Timer for notifying ycmd server to do work, e.g. parsing files.")

(defvar ycmd--keepalive-timer nil
  "Timer for sending keepalive messages to the server.")

(defvar-local ycmd--notification-in-progress nil
  "Indicates if the current buffer has an active notify/parse in progress.")

(defconst ycmd--file-type-map
  '((c++-mode . ("cpp"))
    (c-mode . ("cpp"))
    (caml-mode . ("ocaml"))
    (d-mode . ("d"))
    (erlang-mode . ("erlang"))
    (go-mode . ("go"))
    (js-mode . ("javascript"))
    (js2-mode . ("javascript"))
    (lua-mode . ("lua"))
    (objc-mode . ("objc"))
    (perl-mode . ("perl"))
    (php-mode . ("php"))
    (python-mode . ("python"))
    (ruby-mode . ("ruby"))
    (scala-mode . ("scala"))
    (tuareg-mode . ("ocaml")))
  "Mapping from major modes to ycmd file-type strings. Used to
  determine a) which major modes we support and b) how to
  describe them to ycmd.")

(defconst ycmd--server-buffer-name "*ycmd-server*"
  "Name of the ycmd server buffer.")

(defun ycmd--major-mode-to-file-types (mode)
  "Map a major mode to a list of file-types suitable for ycmd. If
there is no established mapping, return nil."
  (cdr (assoc mode ycmd--file-type-map)))

(defun ycmd--kill-notification-timer ()
  (when ycmd--notification-timer
    (cancel-timer ycmd--notification-timer)
    (setq ycmd--notification-timer nil)))

(defun ycmd--start-keepalive-timer ()
  "Kill any existing keepalive timer and start a new one."
  (ycmd--kill-keepalive-timer)
  (setq ycmd--keepalive-timer
        (run-with-timer
         ycmd-keepalive-period
         ycmd-keepalive-period
         (lambda () (ycmd--keepalive)))))

(defun ycmd--kill-keepalive-timer ()
  (when ycmd--keepalive-timer
    (cancel-timer ycmd--keepalive-timer)
    (setq ycmd--keepalive-timer nil)))

(defun ycmd--generate-hmac-secret ()
  "Generate a new, random 16-byte HMAC secret key."
  (let ((result '()))
    (dotimes (x 16 result)
      (setq result (cons (byte-to-string (random 256)) result)))
    (apply 'concat result)))

(defun ycmd--json-encode (obj)
  "A version of json-encode that uses {} instead of null for nil
values. This produces output for empty alists that ycmd expects."
  (cl-flet ((json-encode-keyword (k) (cond ((eq k t)          "true")
                                           ((eq k json-false) "false")
                                           ((eq k json-null)  "{}"))))
    (json-encode obj)))

;; This defines 'ycmd--hmac-function which we use to combine an HMAC
;; key and message contents.
(define-hmac-function ycmd--hmac-function
  (lambda (x) (secure-hash 'sha256 x nil nil 1))
  64 64)

(defun ycmd--options-contents (hmac-secret)
  "Return a struct which can be JSON encoded into a file to
create a ycmd options file.

When we start a new ycmd server, it needs an options file. It
reads this file and then deletes it since it contains a secret
key. So we need to generate a new options file for each ycmd
instance. This function effectively produces the contents of that
file."
  (let ((hmac-secret (base64-encode-string hmac-secret))
        (global-config (or ycmd-global-config ""))
        (extra-conf-whitelist (or ycmd-extra-conf-whitelist [])))
    `((filetype_blacklist (vimwiki . 1) (mail . 1) (qf . 1) (tagbar . 1) (unite . 1) (infolog . 1) (notes . 1) (text . 1) (pandoc . 1) (markdown . 1))
      (auto_start_csharp_server . 1)
      (filetype_whitelist (* . 1))
      (csharp_server_port . 2000)
      (seed_identifiers_with_syntax . 0)
      (auto_stop_csharp_server . 1)
      (max_diagnostics_to_display . 30)
      (min_num_identifier_candidate_chars . 0)
      (use_ultisnips_completer . 1)
      (complete_in_strings . 1)
      (complete_in_comments . 0)
      (confirm_extra_conf . 1)
      (server_keep_logfiles . 1)
      (global_ycm_extra_conf . ,global-config)
      (extra_conf_globlist . ,extra-conf-whitelist)
      (hmac_secret . ,hmac-secret)
      (collect_identifiers_from_tags_files . 0)
      (filetype_specific_completion_to_disable (gitcommit . 1))
      (collect_identifiers_from_comments_and_strings . 0)
      (min_num_of_chars_for_completion . 2)
      (filepath_completion_use_working_dir . 0)
      (semantic_triggers . ())
      (auto_trigger . 1))))

(defun ycmd--create-options-file (hmac-secret)
  "This creates a new options file for a ycmd server.

This creates a new tempfile and fills it with options. Returns
the name of the newly created file."
  (let ((options-file (make-temp-file "ycmd-options"))
        (options (ycmd--options-contents hmac-secret)))
    (with-temp-file options-file
      (insert (ycmd--json-encode options)))
    options-file))

(defun ycmd--start-server (hmac-secret)
  "This starts a new server using HMAC-SECRET as its HMAC secret."
  (let ((proc-buff (get-buffer-create ycmd--server-buffer-name)))
    (with-current-buffer proc-buff
      (erase-buffer)

      (let* ((options-file (ycmd--create-options-file hmac-secret))
             (server-command ycmd-server-command)
             (args (apply 'list (concat "--options_file=" options-file) ycmd-server-args))
             (server-program+args (append server-command args))
             (proc (apply #'start-process ycmd--server-process proc-buff server-program+args))
             (cont 1))
        (while cont
          (set-process-query-on-exit-flag proc nil)
          (accept-process-output proc 0 100 t)
          (let ((proc-output (with-current-buffer proc-buff
                               (buffer-string))))
            (cond
             ((string-match "^serving on http://.*:\\\([0-9]+\\\)$" proc-output)
              (progn
                (set-variable 'ycmd--server-actual-port
                              (string-to-number (match-string 1 proc-output)))
                (setq cont nil)))
             (t
              (incf cont)
              (when (< 3000 cont) ; timeout after 3 seconds
                (error "Server timeout."))))))))))

(defun ycmd--standard-content (&optional buffer)
  "Generate the 'standard' content for ycmd posts.

This extracts a bunch of information from BUFFER. If BUFFER is
nil, this uses the current buffer.
"
  (with-current-buffer (or buffer (current-buffer))
    (let* ((column-num (+ 1 (save-excursion (goto-char (point)) (current-column))))
           (line-num (line-number-at-pos (point)))
           (full-path (buffer-file-name))
           (file-contents (buffer-substring-no-properties (point-min) (point-max)))
           (file-types (ycmd--major-mode-to-file-types major-mode)))
      `(("file_data" .
         ((,full-path . (("contents" . ,file-contents)
                         ("filetypes" . ,file-types)))))
        ("filepath" . ,full-path)
        ("line_num" . ,line-num)
        ("column_num" . ,column-num)))))

(defvar ycmd--log-enabled nil
  "Whether http content should be logged. This is useful for
  debugging.")

(defun ycmd--log-content (header content)
  (when ycmd--log-enabled
    (let ((buffer (get-buffer-create "*ycmd-content-log*")))
      (with-current-buffer buffer
        (save-excursion
          (goto-char (point-max))
          (insert (format "\n%s\n\n" header))
          (insert (pp-to-string content)))))))

(defun* ycmd--request (location
                       content
                       &key (parser 'buffer-string) (type "POST"))
  "Send an asynchronous HTTP request to the ycmd server.

This starts the server if necessary.

Returns a deferred object which resolves to the content of the
response message.

LOCATION specifies the location portion of the URL. For example,
if LOCATION is '/feed_llama', the request URL is
'http://host:port/feed_llama'.

CONTENT will be JSON-encoded and sent over at the content of the
HTTP message.

PARSER specifies the function that will be used to parse the
response to the message. Typical values are buffer-string and
json-read. This function will be passed an the completely
unmodified contents of the response (i.e. not JSON-decoded or
anything like that.)
"
  (unless (ycmd-running?) (ycmd-open))

  (lexical-let* ((ycmd-request-backend 'url-retrieve)
                 (content (json-encode content))
                 (hmac (ycmd--hmac-function content ycmd--hmac-secret))
                 (hex-hmac (encode-hex-string hmac))
                 (encoded-hex-hmac (base64-encode-string hex-hmac 't)))
    (ycmd--log-content "HTTP REQUEST CONTENT" content)

    (deferred:$

     (ycmd-request-deferred
      (format "http://%s:%s%s" ycmd-host ycmd--server-actual-port location)
      :headers `(("Content-Type" . "application/json")
                 ("X-Ycm-Hmac" . ,encoded-hex-hmac))
      :parser parser
      :data content
      :type type)

     (deferred:nextc it
       (lambda (req)
         (let ((content (ycmd-request-response-data req)))
           (ycmd--log-content "HTTP RESPONSE CONTENT" content)
           content))))))

(defun ycmd--conditional-parse (&optional condition)
  "Reparse the buffer if CONDITION is in `ycmd-parse-conditions'
or is nil."
  (when (and ycmd-mode
             (or (not condition)
                 (memq condition ycmd-parse-conditions)))
    (ycmd-notify-file-ready-to-parse)))

(defun ycmd--on-save ()
  "Function to run when the buffer has been saved."
  (ycmd--conditional-parse 'save))

(defun ycmd--on-idle-change ()
  "Function to run on idle-change."
  (ycmd--kill-notification-timer)
  (ycmd--conditional-parse 'idle-change))

(defun ycmd--on-change (beg end _len)
  "Function to run when a buffer change between BEG and END."
  (save-match-data
    (when (and ycmd-mode (not (eq beg end)))
      (ycmd--kill-notification-timer)
      (if (string-match-p "\n" (buffer-substring beg end))
          (ycmd--conditional-parse 'new-line)
        (setq ycmd--notification-timer
              (run-at-time ycmd-idle-change-delay nil
                           #'ycmd--on-idle-change))))))

(defconst ycmd-hooks-alist
  '((after-save-hook        . ycmd--on-save)
    (after-change-functions . ycmd--on-change))
  "Hooks which ycmd hooks in.")

(add-hook 'kill-emacs-hook 'ycmd-close)

(defvar ycmd-mode-map
  (let ((map (make-sparse-keymap)))
    (define-key map (kbd "C-c Y p") 'ycmd-parse-buffer)
    (define-key map (kbd "C-c Y o") 'ycmd-open)
    (define-key map (kbd "C-c Y c") 'ycmd-close)
    (define-key map (kbd "C-c Y .") 'ycmd-goto)
    (define-key map (kbd "C-c Y f") 'ycmd-goto-definition)
    (define-key map (kbd "C-c Y d") 'ycmd-goto-declaration)
    (define-key map (kbd "C-c Y i") 'ycmd-goto-implementation)
    (define-key map (kbd "C-c Y I") 'ycmd-goto-imprecise)
    map)
  "Keymap for `ycmd-mode'.")

;;;###autoload
(define-minor-mode ycmd-mode
  "Minor mode for interaction with the ycmd completion server.

When called interactively, toggle `ycmd-mode'.  With prefix ARG,
enable `ycmd-mode' if ARG is positive, otherwise disable it.

When called from Lisp, enable `ycmd-mode' if ARG is omitted,
nil or positive.  If ARG is `toggle', toggle `ycmd-mode'.
Otherwise behave as if called interactively.

\\{ycmd-mode-map}"
  :init-value nil
  :keymap ycmd-mode-map
  :lighter " ycmd"
  :group 'ycmd
  :require 'ycmd
  :after-hook (ycmd--conditional-parse 'mode-enabled)
  (cond
   (ycmd-mode
    (dolist (hook ycmd-hooks-alist)
      (add-hook (car hook) (cdr hook) nil 'local)))
   (t
    (dolist (hook ycmd-hooks-alist)
      (remove-hook (car hook) (cdr hook) 'local)))))

;;;###autoload
(defun ycmd-setup ()
  "Setup `ycmd-mode'.

Hook `ycmd-mode' into modes in `ycmd--file-type-map'."
  (interactive)
  (dolist (it ycmd--file-type-map)
    (add-hook (intern (format "%s-hook" (symbol-name (car it)))) 'ycmd-mode)))

(provide 'ycmd)

;;; ycmd.el ends here<|MERGE_RESOLUTION|>--- conflicted
+++ resolved
@@ -334,14 +334,10 @@
 
 To see what the returned structure looks like, you can use
 `ycmd-display-completions'."
-<<<<<<< HEAD
   (when ycmd--notification-in-progress
     (message "Ycmd completion unavailable while parsing is in progress."))
-  
-  (when (ycmd--major-mode-to-file-types major-mode)
-=======
+
   (when ycmd-mode
->>>>>>> e665a59f
     (let ((content (append (ycmd--standard-content)
                            (when ycmd-force-semantic-completion
                              '(("force_semantic" . "true"))))))
